//! iap is a rust library for verifying receipt information for purchases made through the Google Play Store or the Apple App Store.
//!
//! ## Current Features
//! - Validating receipt data received from [Unity's IAP plugin](https://docs.unity3d.com/Manual/UnityIAP.html) to verify subscriptions and if they are valid and not expired
//! - Helper functions to receive response data from Google/Apple for more granular error handling or validation
//!
//! ### Supported Transaction Types
//! - Subscriptions
//!
//! ### Coming Features
//! - Non-subscription purchase types
//! - Manual input of data for verification not received through Unity IAP
//!
//! ## Usage
//!
//! ### For simple validation of Unity IAP receipts
//! You can receive a `PurchaseResponse` which will simply tell you if a purchase is valid (and not expired if a subscription) by creating a `UnityPurchaseValidator`.
//!
//! ```ignore
//! use iap::*;
//!
//! const APPLE_SECRET: &str = "<APPLE SECRET>";
//! const GOOGLE_KEY: &str = "<GOOGLE KEY JSON>";
//!
//! #[tokio::main]
//! pub async fn main() -> Result<(), Box<dyn std::error::Error>> {
//!     let validator = UnityPurchaseValidator::default()
//!         .set_apple_secret(APPLE_SECRET.to_string())
//!         .set_google_service_account_key(GOOGLE_KEY.to_string())?;
//!
//!     // RECEIPT_INPUT would be the Json string containing the store, transaction id, and payload
//!     // from Unity IAP. ie:
//!     // "{ \"Store\": \"GooglePlay\", \"TransactionID\": \"<Txn ID>\", \"Payload\": \"<Payload>\" }"
//!     let unity_receipt = UnityPurchaseReceipt::from(&std::env::var("RECEIPT_INPUT")?)?;
//!
//!     let response = validator.validate(&unity_receipt).await?;
//!
//!     println!("PurchaseResponse is valid: {}", response.valid);
//!
//!     Ok(())
//! }
//! ```
//!
//! If you wanted more granular control and access to the response from the store's endpoint, we provide helper functions to do so.
//!
//! For the Play Store:
//! ```rust
//! # use iap::*;
//! pub async fn validate(receipt: &UnityPurchaseReceipt) -> error::Result<PurchaseResponse> {
//!     let response = get_google_receipt_data(receipt, "<GOOGLE_KEY>").await?;
//!
//!     // debug or validate on your own with the data in the response
//!     println!("Expiry data: {}", response.expiry_time);
//!
//!     // or just simply validate the response
//!     validate_google_subscription(&response)
//! }
//! ```
//!
//! For the App Store:
//! ```rust
//! # use iap::*;
//! pub async fn validate(receipt: &UnityPurchaseReceipt) -> error::Result<PurchaseResponse> {
//!     let response = get_apple_receipt_data(receipt, "<APPLE_SECRET>").await?;
//!
//!     // was this purchase made in the production or sandbox environment
//!     println!("Environment: {}", response.environment.clone().unwrap());
//!
//!     Ok(validate_apple_subscription(&response))
//! }
//! ```

#![forbid(unsafe_code)]
#![deny(clippy::pedantic)]
#![deny(missing_docs)]
#![deny(clippy::cargo)]
#![allow(clippy::multiple_crate_versions)]
#![deny(clippy::unwrap_used)]
#![deny(clippy::panic)]
#![deny(clippy::perf)]
#![deny(clippy::nursery)]
#![deny(clippy::match_like_matches_macro)]

mod apple;
mod google;

pub mod error;

use async_trait::async_trait;
use error::Result;
use serde::{Deserialize, Serialize};
use yup_oauth2::ServiceAccountKey;

pub use apple::{
    get_apple_receipt_data, get_apple_receipt_data_with_urls, validate_apple_subscription,
    AppleResponse, AppleUrls,
};
pub use google::{
    get_google_receipt_data, get_google_receipt_data_with_uri, validate_google_subscription,
    GoogleResponse,
};

/// This is the platform on which the purchase that created the unity receipt was made.
#[derive(Deserialize, Serialize, Clone, Debug)]
pub enum Platform {
    /// iOS
    AppleAppStore,
    /// Android
    GooglePlay,
}

impl Default for Platform {
    fn default() -> Self {
        Self::AppleAppStore
    }
}

/// Represents the deserialized contents of the Json string delivered by Unity IAP.
#[derive(Default, Deserialize, Serialize, Clone, Debug)]
pub struct UnityPurchaseReceipt {
    /// The platform on which the purchase that created the unity receipt was made.
    #[serde(rename = "Store")]
    pub store: Platform,
    /// The contents of the receipt to be processed by the validator
    #[serde(rename = "Payload")]
    pub payload: String,
    /// Transaction ID metadata
    #[serde(rename = "TransactionID")]
    pub transaction_id: String,
}

impl UnityPurchaseReceipt {
    /// Create a `UnityPurchaseReceipt` from the Json string delivered by Unity IAP.
    /// eg: "`{ \"Store\": \"GooglePlay\", \"TransactionID\": \"<Txn ID>\", \"Payload\": \"<Payload>\" }`"
    /// # Errors
    /// Will return an error if the `json_str` cannot be deserialized into a `UnityPurchaseReceipt`
    pub fn from(json_str: &str) -> Result<Self> {
        Ok(serde_json::from_str(json_str)?)
    }
}

/// A simple validation response returned by any of the validate methods which tells us if the receipt represents a valid purchase and/or active subscription.
#[derive(Default, Deserialize, Serialize, Clone, Debug)]
pub struct PurchaseResponse {
    /// Valid if true
    pub valid: bool,
}

/// The base trait for implementing a validator. Mock Validators can be made for running local tests by implementing this trait.
#[async_trait]
pub trait Validator: Send + Sync {
    /// Called to perform the validation on whichever platform is described in the provided UnityPurchaseReceipt.
    async fn validate(&self, receipt: &UnityPurchaseReceipt) -> Result<PurchaseResponse>;
}

/// Validator which stores our needed secrets for being able to authenticate against the stores' endpoints,
/// and performs our validation.
/// ```
/// use iap::UnityPurchaseValidator;
///
/// let validator = UnityPurchaseValidator::default()
///     .set_apple_secret("<APPLE_SECRET>".to_string())
///     .set_google_service_account_key("<GOOGLE_KEY>".to_string());
/// ```
#[derive(Default)]
pub struct UnityPurchaseValidator<'a> {
<<<<<<< HEAD
    /// Apple's shared secret required by their requestBody. See: <https://developer.apple.com/documentation/appstorereceipts/requestbody>
    secret: Option<String>,
=======
    /// Apple's shared secret required by their requestBody. See: https://developer.apple.com/documentation/appstorereceipts/requestbody
    pub secret: Option<String>,
>>>>>>> e6bb3e78
    /// Should always be default unless we are using mock urls for offline unit tests.
    pub apple_urls: AppleUrls<'a>,
    /// The service account key required for Google's authentication.
    pub service_account_key: Option<ServiceAccountKey>,
}

impl UnityPurchaseValidator<'_> {
    /// Stores Apple's shared secret required by their requestBody. See: <https://developer.apple.com/documentation/appstorereceipts/requestbody>
    #[allow(clippy::missing_const_for_fn)]
    #[allow(clippy::must_use_candidate)]
    pub fn set_apple_secret(self, secret: String) -> Self {
        let mut new = self;
        new.secret = Some(secret);
        new
    }

    /// Stores Google's service account key. Takes the Json provided by Google's API with the following
    /// required fields:
    /// ```json
    /// {
    ///     "private_key": "",
    ///     "client_email": "",
    ///     "token_uri": ""
    /// }
    /// ```
    /// # Errors
    /// Will return an error if `S` cannot be deserialized into a `ServiceAccountKey`
    #[allow(clippy::must_use_candidate)]
    pub fn set_google_service_account_key<S: AsRef<[u8]>>(self, secret: S) -> Result<Self> {
        let mut new = self;
        new.service_account_key = Some(google::get_service_account_key(secret)?);
        Ok(new)
    }
}

#[async_trait]
impl Validator for UnityPurchaseValidator<'_> {
    async fn validate(&self, receipt: &UnityPurchaseReceipt) -> Result<PurchaseResponse> {
        log::debug!(
            "store: {:?}, transaction_id: {}, payload: {}",
            receipt.store,
            &receipt.transaction_id,
            &receipt.payload,
        );

        match receipt.store {
            Platform::AppleAppStore => {
                let response = apple::get_apple_receipt_data_with_urls(
                    receipt,
                    &self.apple_urls,
                    self.secret.as_ref(),
                )
                .await?;
                if response.status == 0 {
                    //apple returns latest_receipt_info if it is a renewable subscription
                    match response.latest_receipt {
                        Some(_) => Ok(validate_apple_subscription(&response)),
                        None => unimplemented!("validate consumable"),
                    }
                } else {
                    Ok(PurchaseResponse { valid: false })
                }
            }
            Platform::GooglePlay => {
                //TODO: clean all of this up if async move evey makes its way to rust stable
                if let Ok((Ok(response_future), Ok(sku_type))) =
                    google::GooglePlayData::from(&receipt.payload).map(|data| {
                        (
                            data.get_uri().map(|uri| {
                                get_google_receipt_data_with_uri(
                                    self.service_account_key.as_ref(),
                                    uri,
                                )
                            }),
                            data.get_sku_details()
                                .map(|sku_details| sku_details.sku_type),
                        )
                    })
                {
                    if let Ok(response) = response_future.await {
                        if sku_type == "subs" {
                            validate_google_subscription(&response)
                        } else {
                            unimplemented!("validate consumable")
                        }
                    } else {
                        Ok(PurchaseResponse { valid: false })
                    }
                } else {
                    Ok(PurchaseResponse { valid: false })
                }
            }
        }
    }
}

#[cfg(test)]
mod tests {
    use super::*;
    use crate::{
        apple::{AppleLatestReceipt, AppleResponse},
        google::{validate_google_subscription, GoogleResponse},
    };
    use chrono::{Duration, Utc};
    use mockito::mock;
    use serial_test::serial;

    fn new_for_test<'a>(prod_url: &'a str, sandbox_url: &'a str) -> UnityPurchaseValidator<'a> {
        UnityPurchaseValidator {
            secret: Some(String::from("secret")),
            apple_urls: AppleUrls {
                production: prod_url,
                sandbox: sandbox_url,
            },
            service_account_key: None,
        }
    }

    #[tokio::test]
    #[serial]
    async fn test_sandbox_response() {
        let apple_response = AppleResponse {
            latest_receipt: Some(String::default()),
            latest_receipt_info: Some(vec![AppleLatestReceipt {
                expires_date_ms: (Utc::now() + Duration::days(1))
                    .timestamp_millis()
                    .to_string(),
                ..AppleLatestReceipt::default()
            }]),
            ..AppleResponse::default()
        };

        let _m1 = mock("POST", "/sb/verifyReceipt")
            .with_status(200)
            .with_body(&serde_json::to_string(&apple_response).unwrap())
            .create();

        let _m2 = mock("POST", "/verifyReceipt")
            .with_status(200)
            .with_body(r#"{"status": 21007}"#)
            .create();

        let url = &mockito::server_url();

        let sandbox = format!("{}/sb", url);
        let validator = new_for_test(url, &sandbox);

        assert!(
            validator
                .validate(&UnityPurchaseReceipt::default())
                .await
                .unwrap()
                .valid
        );
    }

    #[tokio::test]
    #[serial]
    async fn test_invalid_receipt() {
        let apple_response = AppleResponse {
            latest_receipt: Some(String::default()),
            latest_receipt_info: Some(vec![AppleLatestReceipt {
                expires_date_ms: Utc::now().timestamp_millis().to_string(),
                ..AppleLatestReceipt::default()
            }]),
            ..AppleResponse::default()
        };

        let _m = mock("POST", "/verifyReceipt")
            .with_status(200)
            .with_body(&serde_json::to_string(&apple_response).unwrap())
            .create();

        let url = &mockito::server_url();

        let sandbox = format!("{}/sb", url);
        let validator = new_for_test(url, &sandbox);

        assert!(
            !validator
                .validate(&UnityPurchaseReceipt::default())
                .await
                .unwrap()
                .valid
        );
    }

    #[tokio::test]
    #[serial]
    async fn test_most_recent_receipt() {
        let now = Utc::now().timestamp_millis();
        let day = Duration::days(1).num_milliseconds();

        let latest_receipt_info = vec![
            AppleLatestReceipt {
                expires_date_ms: now.to_string(),
                ..AppleLatestReceipt::default()
            },
            AppleLatestReceipt {
                expires_date_ms: (now + day).to_string(),
                ..AppleLatestReceipt::default()
            },
            AppleLatestReceipt {
                expires_date_ms: (now - day).to_string(),
                ..AppleLatestReceipt::default()
            },
        ];

        let apple_response = AppleResponse {
            latest_receipt: Some(String::default()),
            latest_receipt_info: Some(latest_receipt_info),
            ..AppleResponse::default()
        };

        let _m = mock("POST", "/verifyReceipt")
            .with_status(200)
            .with_body(&serde_json::to_string(&apple_response).unwrap())
            .create();

        let url = &mockito::server_url();

        let sandbox = format!("{}/sb", url);
        let validator = new_for_test(url, &sandbox);

        assert!(
            validator
                .validate(&UnityPurchaseReceipt::default())
                .await
                .unwrap()
                .valid
        );
    }

    #[tokio::test]
    #[serial]
    async fn test_apple_fail() {
        let _m = mock("POST", "/verifyReceipt")
            .with_status(200)
            .with_body(r#"{"status": 333}"#)
            .create();

        let url = &mockito::server_url();

        let sandbox = format!("{}/sb", url);
        let validator = new_for_test(url, &sandbox);

        assert!(
            !validator
                .validate(&UnityPurchaseReceipt::default())
                .await
                .unwrap()
                .valid
        );
    }

    #[tokio::test]
    #[serial]
    async fn test_google_fail() {
        let google_response = GoogleResponse {
            expiry_time: Utc::now().timestamp_millis().to_string(),
            ..GoogleResponse::default()
        };

        let _m = mock("GET", "/test")
            .with_status(200)
            .with_body(&serde_json::to_string(&google_response).unwrap())
            .create();

        let url = &mockito::server_url();

        assert!(
            !validate_google_subscription(
                &google::get_google_receipt_data_with_uri(None, url.clone())
                    .await
                    .unwrap()
            )
            .unwrap()
            .valid
        );
    }

    #[tokio::test]
    #[serial]
    async fn test_google() {
        let google_response = GoogleResponse {
            expiry_time: (Utc::now() + Duration::days(1))
                .timestamp_millis()
                .to_string(),
            ..GoogleResponse::default()
        };
        let _m = mock("GET", "/test")
            .with_status(200)
            .with_body(&serde_json::to_string(&google_response).unwrap())
            .create();

        let url = &mockito::server_url();

        assert!(
            validate_google_subscription(
                &google::get_google_receipt_data_with_uri(None, url.clone())
                    .await
                    .unwrap()
            )
            .unwrap()
            .valid
        );
    }
}<|MERGE_RESOLUTION|>--- conflicted
+++ resolved
@@ -164,13 +164,8 @@
 /// ```
 #[derive(Default)]
 pub struct UnityPurchaseValidator<'a> {
-<<<<<<< HEAD
     /// Apple's shared secret required by their requestBody. See: <https://developer.apple.com/documentation/appstorereceipts/requestbody>
-    secret: Option<String>,
-=======
-    /// Apple's shared secret required by their requestBody. See: https://developer.apple.com/documentation/appstorereceipts/requestbody
     pub secret: Option<String>,
->>>>>>> e6bb3e78
     /// Should always be default unless we are using mock urls for offline unit tests.
     pub apple_urls: AppleUrls<'a>,
     /// The service account key required for Google's authentication.
